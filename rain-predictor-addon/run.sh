--- conflicted
+++ resolved
@@ -1,42 +1,3 @@
-<<<<<<< HEAD
-#!/usr/bin/with-contenv bashio
-
-# Set log level
-LOG_LEVEL=$(bashio::config 'debug.log_level' 'INFO')
-export LOG_LEVEL
-
-bashio::log.info "Starting Rain Predictor Addon..."
-
-# Check if Home Assistant is available
-if bashio::supervisor.ping; then
-    bashio::log.info "Home Assistant supervisor is available"
-else
-    bashio::log.warning "Home Assistant supervisor not available, some features may not work"
-fi
-
-# Validate required configuration
-if ! bashio::config.exists 'latitude' || ! bashio::config.exists 'longitude'; then
-    bashio::log.fatal "Latitude and longitude must be configured!"
-    exit 1
-fi
-
-if ! bashio::config.exists 'entities.time'; then
-    bashio::log.fatal "At least the time entity must be configured!"
-    exit 1
-fi
-
-# Start the web UI in background
-bashio::log.info "Starting web UI on port 8099..."
-python3 /web_ui.py &
-WEB_UI_PID=$!
-
-# Start the main rain predictor
-bashio::log.info "Starting rain predictor service..."
-python3 /rain_predictor.py
-
-# If main process exits, kill web UI
-kill $WEB_UI_PID 2>/dev/null || true
-=======
 #!/usr/bin/with-contenv bash
 
 # Set log level
@@ -74,5 +35,4 @@
 
 # If main process exits, kill web UI
 
-kill $WEB_UI_PID 2>/dev/null || true
->>>>>>> 997413e4
+kill $WEB_UI_PID 2>/dev/null || true